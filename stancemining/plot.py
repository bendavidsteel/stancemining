--- conflicted
+++ resolved
@@ -12,7 +12,6 @@
 import vllm
 
 def plot_semantic_map(doc_target_df: pl.DataFrame, top_num_targets: int = 30) -> plt.Figure:
-<<<<<<< HEAD
     """
     Create a semantic map of targets based on stance and frequency.
     This function uses UMAP to reduce the dimensionality of target embeddings
@@ -21,11 +20,9 @@
     
     Args:
     """
-=======
     if 'Target' not in doc_target_df.columns and 'Targets' in doc_target_df.columns:
         doc_target_df = doc_target_df.explode(['Targets', 'Stances']).drop_nulls('Targets').rename({'Targets': 'Target', 'Stances': 'Stance'})
     
->>>>>>> 725a4c53
     target_df = doc_target_df.group_by('Target').agg([
         pl.col('Stance').mean().alias('stance_mean'),
         pl.col('Stance').count().alias('count')
