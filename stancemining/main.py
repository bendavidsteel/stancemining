import logging
from typing import Any, List, Union

import toponymy
import numpy as np
import pandas as pd
import polars as pl
from sentence_transformers import SentenceTransformer
import toponymy.embedding_wrappers
from tqdm import tqdm
import torch

from stancemining import llms, finetune, prompting, utils

logger = logging.getLogger('StanceMining')
logger.setLevel('WARNING')
sh = logging.StreamHandler()
sh.setFormatter(logging.Formatter('%(asctime)s - %(levelname)s - %(name)s: %(message)s'))
logger.addHandler(sh)
logger.propagate = False

class StanceMining:
    def __init__(
            self, 
            llm_method='finetuned',
            model_inference='vllm', 
            model_name='microsoft/Phi-4-mini-instruct', 
            model_kwargs={}, 
            tokenizer_kwargs={},
            stance_detection_finetune_kwargs={},
            stance_detection_model_kwargs={},
            target_extraction_finetune_kwargs={},
            target_extraction_model_kwargs={},
            embedding_model='intfloat/multilingual-e5-small',
            embedding_model_inference='vllm',
            verbose=False
        ):
        """
        Initialize the StanceMining class.

        Args:
            llm_method (str): Method to use for LLM inference, either 'zero-shot' or 'finetuned'.
            model_inference (str): Inference method for the LLM, either 'vllm' or 'transformers'.
            model_name (str): Name of the LLM model to use.
            model_kwargs (dict): Additional keyword arguments for the LLM model.
            
        """
        assert llm_method in ['zero-shot', 'finetuned'], f"LLM method must be either 'zero-shot' or 'finetuned', not '{llm_method}'"
        self.llm_method = llm_method
        self.model_inference = model_inference
        self.model_name = model_name
        self.model_kwargs = model_kwargs
        if 'device_map' not in self.model_kwargs:
            self.model_kwargs['device_map'] = 'auto'
        if 'torch_dtype' not in self.model_kwargs:
            self.model_kwargs['torch_dtype'] = 'auto'

        self.tokenizer_kwargs = tokenizer_kwargs

        if 'model_name' not in stance_detection_finetune_kwargs and 'hf_model' not in stance_detection_finetune_kwargs:
            stance_detection_finetune_kwargs['hf_model'] = 'bendavidsteel/SmolLM2-360M-Instruct-stance-detection'
        if 'classification_method' not in stance_detection_finetune_kwargs:
            stance_detection_finetune_kwargs['classification_method'] = 'head'
        if 'prompting_method' not in stance_detection_finetune_kwargs:
            stance_detection_finetune_kwargs['prompting_method'] = 'stancemining'
        self.stance_detection_finetune_kwargs = stance_detection_finetune_kwargs

        if 'device_map' not in stance_detection_model_kwargs:
            stance_detection_model_kwargs['device_map'] = 'auto'
        self.stance_detection_model_kwargs = stance_detection_model_kwargs

        if 'model_name' not in target_extraction_finetune_kwargs and 'hf_model' not in target_extraction_finetune_kwargs:
            target_extraction_finetune_kwargs['hf_model'] = 'bendavidsteel/SmolLM2-360M-Instruct-stance-target-extraction'
        if 'generation_method' not in target_extraction_finetune_kwargs:
            target_extraction_finetune_kwargs['generation_method'] = 'list'
        if 'prompting_method' not in target_extraction_finetune_kwargs:
            target_extraction_finetune_kwargs['prompting_method'] = 'stancemining'
        self.target_extraction_finetune_kwargs = target_extraction_finetune_kwargs
        
        if 'device_map' not in target_extraction_model_kwargs:
            target_extraction_model_kwargs['device_map'] = 'auto'
        self.target_extraction_model_kwargs = target_extraction_model_kwargs

        self.verbose = verbose
        if self.verbose:
            logger.setLevel("DEBUG")
        else:
            logger.setLevel("WARNING")

        self.generator = self._get_generator(lazy=lazy)

        self.embedding_model = embedding_model
        self.embedding_model_inference = embedding_model_inference
        self.embedding_cache_df = pl.DataFrame({'text': [], 'embedding': []}, schema={'text': pl.String, 'embedding': pl.Array(pl.Float32, 384)})

    def fit_transform(
            self, 
            docs: Union[List[str], pl.DataFrame],
            text_column: str='text', 
            parent_text_column: str='parent_text',
            get_stance: bool=True,
            generate_targets: bool=True,
            generate_higher_level_targets: bool=True,
            targets: List[str]=[],
            toponymy_kwargs: dict={},
            embedding_cache: pl.DataFrame = None,
        ) -> pl.DataFrame:
        """
        Find stances from the given documents.

        Args:
            docs (Union[List[str], pl.DataFrame]): List of documents or a DataFrame containing documents.
            text_column (str): Name of the column containing the text in the DataFrame,
                if `docs` is a DataFrame. Defaults to 'text'.
            parent_text_column (str): Name of the column containing the parent text in the DataFrame
                if `docs` is a DataFrame. Defaults to 'parent_text'.
            get_stance (bool): Whether to get stance classifications for the targets. Defaults to True.
            generate_targets (bool): Whether to generate stance targets from the documents. Defaults to True.
            generate_higher_level_targets (bool): Whether to generate higher-level stance targets
                using topic modeling. Defaults to True.
            targets (List[str]): List of stance targets to use if not generating them.
                If `generate_targets` is True, this should be an empty list.
            toponymy_kwargs (dict): Additional keyword arguments for the toponymy topic model.
            embedding_cache (pl.DataFrame): Optional cache of embeddings to use for the documents.
                Should be a polars DataFrame with 'text' and 'embedding' columns.

        Returns:
            pl.DataFrame: DataFrame containing the documents with their stance targets and classifications.
        """

        if not generate_targets:
            assert len(targets) > 0, "If not generating targets, you must provide a list of targets."

        if generate_targets:
            assert len(targets) == 0, "If generating targets, the targets argument must be an empty list."

        if embedding_cache is not None:
            assert isinstance(embedding_cache, pl.DataFrame), "embedding_cache must be a polars DataFrame"
            assert 'text' in embedding_cache.columns, "embedding_cache must have a 'text' column"
            assert 'embedding' in embedding_cache.columns, "embedding_cache must have an 'embedding' column"
            assert isinstance(embedding_cache.schema['embedding'], pl.Array), "embedding_cache column 'embedding' must be an array of floats"
            assert isinstance(embedding_cache.schema['text'], pl.String), "embedding_cache column 'text' must be a string"
            self.embedding_cache_df = embedding_cache
        
        if isinstance(docs, list):
            document_df = pl.DataFrame({text_column: docs}).with_row_index(name='ID')
        elif isinstance(docs, pl.DataFrame):
            document_df = docs
            assert text_column in document_df.columns, f"docs argument must have a '{text_column}' column if it is a dataframe"
            if 'ID' not in document_df.columns:
                document_df = document_df.with_row_index(name='ID')
        
        embed_model = self._get_embedding_model()
        if targets and not generate_targets:
            logger.info("Using provided targets")
            document_df = document_df.with_columns(pl.lit(targets).alias('Targets'))
        elif 'Targets' not in document_df.columns:
            logger.info("Getting base targets")
            document_df = self.get_base_targets(docs, embedding_model=embed_model, text_column=text_column, parent_text_column=parent_text_column)

            # cluster initial stance targets
            base_target_df = document_df.explode('Targets').unique('Targets').drop_nulls()[['Targets']]
        else:
            assert isinstance(document_df.schema['Targets'], pl.List), "Targets column must be a list of strings"
            base_target_df = document_df.explode('Targets').unique('Targets').drop_nulls('Targets')[['Targets']]
        
        if generate_higher_level_targets:
            logger.info("Fitting topic model")
            doc_targets = base_target_df['Targets'].to_list()
            embeddings = self._get_embeddings(doc_targets, model=embed_model)
            topics = self._topic_model(doc_targets, embeddings, embed_model, toponymy_kwargs)
            no_outliers_df = topic_info.filter(pl.col('Topic') != -1)
            if len(no_outliers_df) > 0:
                logger.info("Getting higher level stance targets")
                stance_targets = prompting.ask_llm_target_aggregate(self.generator, no_outliers_df.select(['Representative_Docs', 'Representation']).to_dicts())
                no_outliers_df = no_outliers_df.with_columns(
                    pl.Series(name='noun_phrases', values=stance_targets, dtype=pl.List(pl.String))
                )
                no_outliers_df = no_outliers_df.with_columns(self._filter_document_similar_targets(no_outliers_df['noun_phrases'], embedding_model=embed_model))
                
                topic_info = pl.concat([topic_info.filter(pl.col('Topic') == -1), no_outliers_df], how='diagonal_relaxed')\
                    .with_columns(pl.col('noun_phrases').fill_null([]))

                logger.info("Mapping targets to topics")
                # map documents to new noun phrases via topics
                target_df = document_df.explode('Targets')
                target_df = target_df.join(base_target_df, on='Targets', how='left')
                target_df = target_df.filter(pl.col('Topic') != -1)
                target_df = target_df.join(topic_info, on='Topic', how='left')

                logger.info("Joining new targets to documents")
                document_df = document_df.join(
                        target_df.group_by('ID')\
                            .agg(pl.col('noun_phrases').flatten())\
                            .with_columns(pl.col('noun_phrases').list.drop_nulls().alias('NewTargets')),
                    on='ID', 
                    how='left',
                    maintain_order='left'
                ).drop('noun_phrases')
                
                logger.info("Combining base and topic targets")
                document_df = document_df.with_columns(
                    pl.when(pl.col('NewTargets').is_not_null())\
                        .then(pl.concat_list(pl.col('Targets'), pl.col('NewTargets')))\
                        .otherwise(pl.col('Targets')))
                document_df = document_df.drop(['NewTargets'])

        if generate_targets:
            logger.info("Removing similar stance targets")
            # remove targets that are too similar
            document_df = self._filter_all_similar_targets(document_df, embed_model)

        if get_stance:
            logger.info("Getting stance classifications for targets")
            document_df = self.get_stance(document_df, text_column=text_column, parent_text_column=parent_text_column)

        logger.info("Getting target info")
        self.target_info = document_df.explode('Targets')\
            .select('Targets')\
            .drop_nulls()\
            .rename({'Targets': 'Target'})\
            .group_by('Target')\
            .len()\
            .rename({'len': 'Count'})
        # join to topic df to get topic info
        if generate_higher_level_targets and len(no_outliers_df) > 0:
            self.target_info = self.target_info.join(
                no_outliers_df.drop(['Name', 'Count']).explode('noun_phrases').drop_nulls('noun_phrases').rename({'noun_phrases': 'Target'}),
                on='Target',
                how='left'
            )

        logger.info("Done")
        return document_df
    

    def _get_embedding_model(self):
        if self.embedding_model_inference == 'vllm':
            model = toponymy.embedding_wrappers.VLLMEmbedder(model=self.embedding_model)
        elif self.embedding_model_inference == 'transformers':
            model = SentenceTransformer(self.embedding_model)
        else:
            raise ValueError(f"Embedding model inference method '{self.embedding_model_inference}' not implemented")
        return model

    def _get_embeddings(self, docs: Union[List[str], pl.Series], model=None) -> np.ndarray:
        if model is None:
            model = self._get_embedding_model()
        # check for cached embeddings
        if isinstance(docs, pl.Series):
            document_df = docs.rename('text').to_frame()
        else:
            document_df = pl.DataFrame({'text': docs})
        document_df = document_df.join(self.embedding_cache_df, on='text', how='left', maintain_order='left')
        missing_docs = document_df.unique('text').filter(pl.col('embedding').is_null())
        if len(missing_docs) > 0:
            new_embeddings = model.encode(missing_docs['text'].to_list(), show_progress_bar=self.verbose)
            
            missing_docs = missing_docs.with_columns(pl.Series(name='embedding', values=new_embeddings))
            # cache embeddings
            self.embedding_cache_df = pl.concat([self.embedding_cache_df, missing_docs], how='diagonal_relaxed')
            # add new embeddings to document_df
            document_df = document_df.join(missing_docs, on='text', how='left', maintain_order='left')\
                .with_columns(pl.coalesce(['embedding', 'embedding_right']))\
                .drop('embedding_right')
        embeddings = document_df['embedding'].to_numpy()

        return embeddings

    
    def _ask_llm_stance_target(self, docs: List[str]):
        num_samples = 3
        if self.llm_method == 'zero-shot':
            targets = prompting.ask_llm_zero_shot_stance_target(self.generator, docs, {'num_samples': num_samples})
        elif self.llm_method == 'finetuned':
            df = pl.DataFrame({'Text': docs})

            # TODO add guided decoding to generate list
            sampling_params = {
                'repetition_penalty': 1.2
            }

            if self.model_inference == 'transformers':
                results = finetune.get_predictions("topic-extraction", df, self.target_extraction_finetune_kwargs, model_kwargs=self.target_extraction_model_kwargs)
            elif self.model_inference == 'vllm':
                results = llms.get_vllm_predictions("topic-extraction", df, self.target_extraction_finetune_kwargs, verbose=self.verbose)
            else:
                raise ValueError()

            if isinstance(results[0], str):
                targets = [[r] for r in results]
            else:
                targets = results
        else:
            raise ValueError(f"Unrecognised self.llm_method value: {self.llm_method}")
        target_df = pl.DataFrame({'Targets': targets})
        target_df = target_df.with_columns(utils.filter_stance_targets(target_df['Targets']))
        return target_df['Targets'].to_list()

    def _ask_llm_stance(self, docs, stance_targets, parent_docs=None):
        if self.llm_method == 'zero-shot':
            return prompting.ask_llm_zero_shot_stance(self.generator, docs, stance_targets)
        elif self.llm_method == 'finetuned':
            data = pl.DataFrame({'Text': docs, 'Target': stance_targets, 'ParentTexts': parent_docs})
            if isinstance(data.schema['ParentTexts'], pl.String):
                # convert to list
                data = data.with_columns(pl.col('ParentTexts').cast(pl.List(pl.String)))
            if self.model_inference == 'transformers':
                results = finetune.get_predictions("stance-classification", data, self.stance_detection_finetune_kwargs, model_kwargs=self.stance_detection_model_kwargs)
            elif self.model_inference == 'vllm':
                results = llms.get_vllm_predictions("stance-classification", data, self.stance_detection_finetune_kwargs, verbose=self.verbose)
            results = [r.upper() for r in results]
            return results

    def _filter_document_similar_targets(self, phrases_list: pl.Series, embedding_model=None, similarity_threshold: float = 0.8) -> pl.Series:
        """
        Filter out similar phrases from a list of lists based on embedding similarity,
        only comparing phrases within the same sublist.
        
        Args:
            phrases_list: List of lists containing phrases to filter
            embedding_fn: Function that takes a list of strings and returns numpy array of embeddings
            similarity_threshold: Threshold above which phrases are considered similar (default: 0.8)
            
        Returns:
            List of lists with similar phrases removed
        """
        col_name = phrases_list.name
        df = phrases_list.rename('Targets').to_frame()

        df = df.with_columns(pl.col('Targets').list.len().alias('target_len'))

        # If input has less than 2 items, return as is
        if df['target_len'].min() < 2:
            return phrases_list
        
        df = df.with_row_index()
            
        # Flatten list to compute embeddings efficiently
        target_df = df.explode('Targets')
        
        # Get embeddings for all phrases at once
        all_embeddings = self._get_embeddings(target_df['Targets'], model=embedding_model)
        
        target_df = target_df.with_columns(pl.Series(name='embeddings', values=all_embeddings))
        target_df = target_df.select(['index', pl.struct(['Targets', 'embeddings']).alias('target_embeds')])
        df = target_df.group_by('index').agg(pl.col('target_embeds')).with_columns(pl.col('target_embeds').list.len().alias('target_len'))

        df = df.with_columns(
            pl.when(pl.col('target_len') > 1)
                .then(pl.col('target_embeds').map_elements(utils.filter_phrases, return_dtype=pl.List(pl.String)))\
                .otherwise(pl.col('target_embeds'))\
            .alias('targets')
        )

        return df['targets'].rename(col_name) 
    
    def _filter_all_similar_targets(self, documents_df: pl.DataFrame, embedding_model=None) -> pl.DataFrame:
        """
        Filter out similar targets from a DataFrame of documents based on embedding similarity,
        only comparing targets within the same document.
        
        Args:
            documents_df: DataFrame containing 'Targets' column with lists of targets
            embedding_model: Embedding model to use for computing embeddings

        Returns:
            DataFrame with 'Targets' column filtered for similar targets
        """
        target_df = documents_df.select('Targets')\
            .explode('Targets')\
            .drop_nulls()\
            .rename({'Targets': 'Target'})\
            .group_by('Target')\
            .agg(pl.len().alias('count'))
        embeddings = self._get_embeddings(target_df['Target'], model=embedding_model)
        target_mapper = utils.get_similar_target_mapper(embeddings, target_df)
        documents_df = documents_df.with_columns(
            pl.col('Targets').list.eval(pl.element().replace(target_mapper)).list.unique()
        )
        return documents_df

    def _topic_model(self, targets, embeddings, embedding_model, kwargs):
        if 'show_progress_bars' not in kwargs:
            kwargs['show_progress_bars'] = self.verbose
        clusterer = toponymy.ToponymyClusterer(
            min_clusters=2,
            verbose=self.verbose
        )
        topic_model = toponymy.Toponymy(
            llm_wrapper=None,
            text_embedding_model=embedding_model,
            clusterer=clusterer,
            object_description="documents",
            corpus_description="document corpus",
            **kwargs
        )
        umap_kwargs = {
            "n_neighbors": 15,
            "min_dist": 0.1,
            "n_components": 10, # higher dimensionality for more sparse clusters
            "metric": "cosine"
        }
        try:
            from cuml.manifold.umap import UMAP
            umap_model = UMAP(**umap_kwargs)
        except ImportError:
            from umap import UMAP
            umap_model = UMAP(**umap_kwargs)
        clusterable_vectors = umap_model.fit_transform(embeddings)

        # running toponymy fit method except topic naming step which we do ourselves
        exemplar_method = "central"
        keyphrase_method = "information_weighted"
        subtopic_method = "central"
        topic_model.cluster_layers_, topic_model.cluster_tree_ = topic_model.clusterer.fit_predict(
            clusterable_vectors,
            embeddings,
            topic_model.layer_class,
            show_progress_bar=topic_model.show_progress_bars,
            exemplar_delimiters=topic_model.exemplar_delimiters
        )

        # Initialize other data structures
        topic_model.topic_names_ = [[]] * len(topic_model.cluster_layers_)
        topic_model.topic_name_vectors_ = [np.array([])] * len(topic_model.cluster_layers_)
        detail_levels = np.linspace(
            topic_model.lowest_detail_level,
            topic_model.highest_detail_level,
            len(topic_model.cluster_layers_),
        )

        # Get exemplars for layer 0 first and build keyphrase matrix
        if (
            hasattr(topic_model.cluster_layers_[0], "object_to_text_function")
            and topic_model.cluster_layers_[0].object_to_text_function is not None
        ):
            # Non-text objects: use exemplars to build keyphrase matrix
            exemplars, exemplar_indices = topic_model.cluster_layers_[0].make_exemplar_texts(
                targets,
                embeddings,
            )

            # Create aligned text list
            aligned_texts = [""] * len(targets)  # Empty strings for non-exemplars
            for cluster_idx, cluster_exemplars in enumerate(exemplars):
                for exemplar_idx, exemplar_text in zip(
                    exemplar_indices[cluster_idx], cluster_exemplars
                ):
                    aligned_texts[exemplar_idx] = exemplar_text

            # Build keyphrase matrix from aligned texts
            (
                topic_model.object_x_keyphrase_matrix_,
                topic_model.keyphrase_list_,
                topic_model.keyphrase_vectors_,
            ) = topic_model.keyphrase_builder.fit_transform(aligned_texts)
        else:
            # Text objects: build keyphrase matrix directly from objects
            (
                topic_model.object_x_keyphrase_matrix_,
                topic_model.keyphrase_list_,
                topic_model.keyphrase_vectors_,
            ) = topic_model.keyphrase_builder.fit_transform(targets)
            # Still need to generate exemplars for layer 0
            topic_model.cluster_layers_[0].make_exemplar_texts(
                targets,
                embeddings,
            )

        if topic_model.keyphrase_vectors_ is None:
            # If the keyphrase vectors are None, we need to generate them
            topic_model.keyphrase_vectors_ = topic_model.embedding_model.encode(
                topic_model.keyphrase_list_,
                show_progress_bar=topic_model.show_progress_bars,
            )

        cluster_layer_labels = []
        clusters = []
        num_prev_clusters = 0
        # Iterate through the layers and build the topic names
        for i, layer in tqdm(
            enumerate(topic_model.cluster_layers_),
            desc=f"Building topic names by layer",
            disable=not topic_model.show_progress_bars,
            total=len(topic_model.cluster_layers_),
            unit="layer",
        ):
            if i > 0:  # Skip layer 0 exemplars as we already did them
                layer.make_exemplar_texts(
                    targets,
                    embeddings,
                    method=exemplar_method,
                )

            layer.make_keyphrases(
                topic_model.keyphrase_list_,
                topic_model.object_x_keyphrase_matrix_,
                topic_model.keyphrase_vectors_,
                topic_model.embedding_model,
                method=keyphrase_method,
            )

            cluster_layer_labels.append(layer.cluster_labels + num_prev_clusters)
            for j, (exemplars, keyphrases) in enumerate(zip(layer.exemplars, layer.keyphrases)):
                clusters.append({
                    'Cluster': j + num_prev_clusters,
                    'Exemplars': exemplars,
                    'Keyphrases': keyphrases,
                })
            num_prev_clusters += len(layer.exemplars)
        cluster_df = pl.DataFrame(clusters)

        return cluster_layer_labels, cluster_df


    def get_base_targets(self, docs, embedding_model=None, text_column='text', parent_text_column='parent_text'):
        if embedding_model is None:
            embedding_model = self._get_embedding_model()

        if isinstance(docs, list):
            documents_df = pl.DataFrame({text_column: docs}).with_row_index(name='ID')
        elif isinstance(docs, pl.DataFrame):
            documents_df = docs
            assert text_column in documents_df.columns, f"docs must have a '{text_column}' column if it is a dataframe"
            if 'ID' not in documents_df.columns:
                documents_df = documents_df.with_row_index(name='ID')

        stance_targets = self._ask_llm_stance_target(documents_df[text_column])
        documents_df = documents_df.with_columns(pl.Series(name='Targets', values=stance_targets, dtype=pl.List(pl.String)))

        # remove bad targets
        target_df = documents_df.explode('Targets').rename({'Targets': 'Target'})
        target_df = utils.remove_bad_targets(target_df)
        documents_df = documents_df.drop('Targets')\
            .join(
                target_df.select(['ID', 'Target']).group_by('ID').agg(pl.col('Target')).rename({'Target': 'Targets'}),
                on='ID',
                how='left'
            )

        documents_df = documents_df.with_columns(self._filter_document_similar_targets(documents_df['Targets'], embedding_model=embedding_model))
        
        return documents_df

<<<<<<< HEAD
=======
    def fit_transform(self, docs: Union[List[str], pl.DataFrame], embedding_cache: pl.DataFrame = None, toponymy_kwargs={}, text_column='text', parent_text_column='parent_text') -> pl.DataFrame:

        if embedding_cache is not None:
            assert isinstance(embedding_cache, pl.DataFrame), "embedding_cache must be a polars DataFrame"
            assert 'text' in embedding_cache.columns, "embedding_cache must have a 'text' column"
            assert 'embedding' in embedding_cache.columns, "embedding_cache must have an 'embedding' column"
            assert isinstance(embedding_cache.schema['embedding'], pl.Array), "embedding_cache column 'embedding' must be an array of floats"
            assert isinstance(embedding_cache.schema['text'], pl.String), "embedding_cache column 'text' must be a string"
            self.embedding_cache_df = embedding_cache
        
        if isinstance(docs, list):
            document_df = pl.DataFrame({text_column: docs}).with_row_index(name='ID')
        elif isinstance(docs, pl.DataFrame):
            document_df = docs
            assert text_column in document_df.columns, f"docs argument must have a '{text_column}' column if it is a dataframe"
            if 'ID' not in document_df.columns:
                document_df = document_df.with_row_index(name='ID')
        
        embed_model = self._get_embedding_model()
        if 'Targets' not in document_df.columns:
            logger.info("Getting base targets")
            document_df = self.get_base_targets(docs, embedding_model=embed_model, text_column=text_column, parent_text_column=parent_text_column)

            # cluster initial stance targets
            base_target_df = document_df.explode('Targets').rename({'Targets':'Target'}).unique('Target').drop_nulls()[['Target']]
        else:
            assert isinstance(document_df.schema['Targets'], pl.List), "Targets column must be a list of strings"
            base_target_df = document_df.explode('Targets').rename({'Targets':'Target'}).unique('Target').drop_nulls('Target')[['Target']]

        logger.info("Fitting topic model")
        targets = base_target_df['Target'].to_list()
        embeddings = self._get_embeddings(targets, model=embed_model)
        cluster_layers, cluster_df = self._topic_model(targets, embeddings, embed_model, toponymy_kwargs)
        if len(cluster_df) > 0:
            base_target_cluster_df = base_target_df.with_columns(
                pl.Series(name='Clusters', values=np.stack(cluster_layers, axis=-1), dtype=pl.Array(pl.Int64, len(cluster_layers)))\
                    .cast(pl.List(pl.Int64))\
                    .list.filter(pl.element() != -1)  # filter out -1 clusters
            ).explode('Clusters').rename({'Clusters': 'Cluster'})
            logger.info("Getting higher level stance targets")
            stance_targets = prompting.ask_llm_target_aggregate(self.generator, cluster_df.select(['Exemplars', 'Keyphrases']).to_dicts())
            cluster_df = cluster_df.with_columns(
                pl.Series(name='ClusterTargets', values=stance_targets, dtype=pl.List(pl.String))
            )
            cluster_df = cluster_df.with_columns(self._filter_document_similar_targets(cluster_df['ClusterTargets'], embedding_model=embed_model))

            cluster_df = cluster_df.with_columns(pl.col('ClusterTargets').fill_null([]))

            logger.info("Mapping targets to topics")
            # map documents to new noun phrases via topics
            target_df = document_df.explode('Targets').rename({'Targets': 'Target'})
            target_df = target_df.join(base_target_cluster_df, on='Target', how='left')
            target_df = target_df.join(cluster_df.select(['Cluster', 'ClusterTargets']), on='Cluster', how='left')

            logger.info("Joining new targets to documents")
            document_df = document_df.join(
                    target_df.group_by('ID')\
                        .agg(pl.col('ClusterTargets').flatten())\
                        .with_columns(pl.col('ClusterTargets').list.drop_nulls().alias('NewTargets')),
                on='ID', 
                how='left',
                maintain_order='left'
            ).drop('ClusterTargets')
            
            logger.info("Combining base and topic targets")
            document_df = document_df.with_columns(
                pl.when(pl.col('NewTargets').is_not_null())\
                    .then(pl.concat_list(pl.col('Targets'), pl.col('NewTargets')))\
                    .otherwise(pl.col('Targets')))
            document_df = document_df.drop(['NewTargets'])

        logger.info("Removing similar stance targets")
        # remove targets that are too similar
        document_df = self._filter_all_similar_targets(document_df, embed_model)

        if self._get_stance:
            logger.info("Getting stance classifications for targets")
            document_df = self.get_stance(document_df, text_column=text_column, parent_text_column=parent_text_column)

        logger.info("Getting target info")
        self.target_info = document_df.explode('Targets')\
            .select('Targets')\
            .drop_nulls()\
            .rename({'Targets': 'Target'})\
            .group_by('Target')\
            .len()\
            .rename({'len': 'Count'})
        # join to topic df to get topic info
        if len(cluster_df) > 0:
            self.target_info = self.target_info.join(
                cluster_df.drop(['Cluster']).explode('ClusterTargets').drop_nulls('ClusterTargets').rename({'ClusterTargets': 'Target'}),
                on='Target',
                how='left'
            )

        logger.info("Done")
        return document_df
>>>>>>> 725a4c53
    
    def get_stance(self, document_df: pl.DataFrame, text_column='text', parent_text_column='parent_text') -> pl.DataFrame:
        if 'ID' not in document_df.columns:
            document_df = document_df.with_row_index(name='ID')

        target_df = document_df.explode('Targets').rename({'Targets': 'Target'})
        parent_docs = target_df[parent_text_column] if parent_text_column in target_df.columns else None
        target_stance = self._ask_llm_stance(target_df[text_column], target_df['Target'], parent_docs=parent_docs)
        target_df = target_df.with_columns(pl.Series(name='stance', values=target_stance))
        target_df = target_df.with_columns(pl.col('stance').replace_strict({'FAVOR': 1, 'AGAINST': -1, 'NEUTRAL': 0}).alias('stance'))

        document_df = document_df.drop('Targets')\
            .join(
                target_df.group_by('ID')\
                    .agg(pl.col('Target').alias('Targets'), pl.col('stance').alias('Stances')),
                on='ID',
                how='left',
                maintain_order='left'
            )
        return document_df

    def get_target_info(self):
        """
        Get information about the stance targets.
        Returns:
            pl.DataFrame: DataFrame containing target information, including counts and topic associations.
        """

        return self.target_info
    
    def get_topic_model(self):
        return self.topic_model

    def _get_generator(self, lazy=False):
        if self.model_inference == 'transformers':
            return llms.Transformers(self.model_name, self.model_kwargs, self.tokenizer_kwargs, lazy=lazy)
        elif self.model_inference == 'vllm':
            return llms.VLLM(self.model_name, lazy=lazy, verbose=self.verbose)
        else:
            raise ValueError(f"LLM library '{self.model_inference}' not implemented")
        

                <|MERGE_RESOLUTION|>--- conflicted
+++ resolved
@@ -168,35 +168,37 @@
             logger.info("Fitting topic model")
             doc_targets = base_target_df['Targets'].to_list()
             embeddings = self._get_embeddings(doc_targets, model=embed_model)
-            topics = self._topic_model(doc_targets, embeddings, embed_model, toponymy_kwargs)
-            no_outliers_df = topic_info.filter(pl.col('Topic') != -1)
-            if len(no_outliers_df) > 0:
+            cluster_layers, cluster_df = self._topic_model(doc_targets, embeddings, embed_model, toponymy_kwargs)
+            if len(cluster_df) > 0:
+                base_target_cluster_df = base_target_df.with_columns(
+                    pl.Series(name='Clusters', values=np.stack(cluster_layers, axis=-1), dtype=pl.Array(pl.Int64, len(cluster_layers)))\
+                        .cast(pl.List(pl.Int64))\
+                        .list.filter(pl.element() != -1)  # filter out -1 clusters
+                ).explode('Clusters').rename({'Clusters': 'Cluster'})
                 logger.info("Getting higher level stance targets")
-                stance_targets = prompting.ask_llm_target_aggregate(self.generator, no_outliers_df.select(['Representative_Docs', 'Representation']).to_dicts())
-                no_outliers_df = no_outliers_df.with_columns(
-                    pl.Series(name='noun_phrases', values=stance_targets, dtype=pl.List(pl.String))
+                stance_targets = prompting.ask_llm_target_aggregate(self.generator, cluster_df.select(['Exemplars', 'Keyphrases']).to_dicts())
+                cluster_df = cluster_df.with_columns(
+                    pl.Series(name='ClusterTargets', values=stance_targets, dtype=pl.List(pl.String))
                 )
-                no_outliers_df = no_outliers_df.with_columns(self._filter_document_similar_targets(no_outliers_df['noun_phrases'], embedding_model=embed_model))
-                
-                topic_info = pl.concat([topic_info.filter(pl.col('Topic') == -1), no_outliers_df], how='diagonal_relaxed')\
-                    .with_columns(pl.col('noun_phrases').fill_null([]))
+                cluster_df = cluster_df.with_columns(self._filter_document_similar_targets(cluster_df['ClusterTargets'], embedding_model=embed_model))
+
+                cluster_df = cluster_df.with_columns(pl.col('ClusterTargets').fill_null([]))
 
                 logger.info("Mapping targets to topics")
                 # map documents to new noun phrases via topics
-                target_df = document_df.explode('Targets')
-                target_df = target_df.join(base_target_df, on='Targets', how='left')
-                target_df = target_df.filter(pl.col('Topic') != -1)
-                target_df = target_df.join(topic_info, on='Topic', how='left')
+                target_df = document_df.explode('Targets').rename({'Targets': 'Target'})
+                target_df = target_df.join(base_target_cluster_df, on='Target', how='left')
+                target_df = target_df.join(cluster_df.select(['Cluster', 'ClusterTargets']), on='Cluster', how='left')
 
                 logger.info("Joining new targets to documents")
                 document_df = document_df.join(
                         target_df.group_by('ID')\
-                            .agg(pl.col('noun_phrases').flatten())\
-                            .with_columns(pl.col('noun_phrases').list.drop_nulls().alias('NewTargets')),
+                            .agg(pl.col('ClusterTargets').flatten())\
+                            .with_columns(pl.col('ClusterTargets').list.drop_nulls().alias('NewTargets')),
                     on='ID', 
                     how='left',
                     maintain_order='left'
-                ).drop('noun_phrases')
+                ).drop('ClusterTargets')
                 
                 logger.info("Combining base and topic targets")
                 document_df = document_df.with_columns(
@@ -223,9 +225,9 @@
             .len()\
             .rename({'len': 'Count'})
         # join to topic df to get topic info
-        if generate_higher_level_targets and len(no_outliers_df) > 0:
+        if generate_higher_level_targets and len(cluster_df) > 0:
             self.target_info = self.target_info.join(
-                no_outliers_df.drop(['Name', 'Count']).explode('noun_phrases').drop_nulls('noun_phrases').rename({'noun_phrases': 'Target'}),
+                cluster_df.drop(['Cluster']).explode('ClusterTargets').drop_nulls('ClusterTargets').rename({'ClusterTargets': 'Target'}),
                 on='Target',
                 how='left'
             )
@@ -543,106 +545,7 @@
         
         return documents_df
 
-<<<<<<< HEAD
-=======
-    def fit_transform(self, docs: Union[List[str], pl.DataFrame], embedding_cache: pl.DataFrame = None, toponymy_kwargs={}, text_column='text', parent_text_column='parent_text') -> pl.DataFrame:
-
-        if embedding_cache is not None:
-            assert isinstance(embedding_cache, pl.DataFrame), "embedding_cache must be a polars DataFrame"
-            assert 'text' in embedding_cache.columns, "embedding_cache must have a 'text' column"
-            assert 'embedding' in embedding_cache.columns, "embedding_cache must have an 'embedding' column"
-            assert isinstance(embedding_cache.schema['embedding'], pl.Array), "embedding_cache column 'embedding' must be an array of floats"
-            assert isinstance(embedding_cache.schema['text'], pl.String), "embedding_cache column 'text' must be a string"
-            self.embedding_cache_df = embedding_cache
-        
-        if isinstance(docs, list):
-            document_df = pl.DataFrame({text_column: docs}).with_row_index(name='ID')
-        elif isinstance(docs, pl.DataFrame):
-            document_df = docs
-            assert text_column in document_df.columns, f"docs argument must have a '{text_column}' column if it is a dataframe"
-            if 'ID' not in document_df.columns:
-                document_df = document_df.with_row_index(name='ID')
-        
-        embed_model = self._get_embedding_model()
-        if 'Targets' not in document_df.columns:
-            logger.info("Getting base targets")
-            document_df = self.get_base_targets(docs, embedding_model=embed_model, text_column=text_column, parent_text_column=parent_text_column)
-
-            # cluster initial stance targets
-            base_target_df = document_df.explode('Targets').rename({'Targets':'Target'}).unique('Target').drop_nulls()[['Target']]
-        else:
-            assert isinstance(document_df.schema['Targets'], pl.List), "Targets column must be a list of strings"
-            base_target_df = document_df.explode('Targets').rename({'Targets':'Target'}).unique('Target').drop_nulls('Target')[['Target']]
-
-        logger.info("Fitting topic model")
-        targets = base_target_df['Target'].to_list()
-        embeddings = self._get_embeddings(targets, model=embed_model)
-        cluster_layers, cluster_df = self._topic_model(targets, embeddings, embed_model, toponymy_kwargs)
-        if len(cluster_df) > 0:
-            base_target_cluster_df = base_target_df.with_columns(
-                pl.Series(name='Clusters', values=np.stack(cluster_layers, axis=-1), dtype=pl.Array(pl.Int64, len(cluster_layers)))\
-                    .cast(pl.List(pl.Int64))\
-                    .list.filter(pl.element() != -1)  # filter out -1 clusters
-            ).explode('Clusters').rename({'Clusters': 'Cluster'})
-            logger.info("Getting higher level stance targets")
-            stance_targets = prompting.ask_llm_target_aggregate(self.generator, cluster_df.select(['Exemplars', 'Keyphrases']).to_dicts())
-            cluster_df = cluster_df.with_columns(
-                pl.Series(name='ClusterTargets', values=stance_targets, dtype=pl.List(pl.String))
-            )
-            cluster_df = cluster_df.with_columns(self._filter_document_similar_targets(cluster_df['ClusterTargets'], embedding_model=embed_model))
-
-            cluster_df = cluster_df.with_columns(pl.col('ClusterTargets').fill_null([]))
-
-            logger.info("Mapping targets to topics")
-            # map documents to new noun phrases via topics
-            target_df = document_df.explode('Targets').rename({'Targets': 'Target'})
-            target_df = target_df.join(base_target_cluster_df, on='Target', how='left')
-            target_df = target_df.join(cluster_df.select(['Cluster', 'ClusterTargets']), on='Cluster', how='left')
-
-            logger.info("Joining new targets to documents")
-            document_df = document_df.join(
-                    target_df.group_by('ID')\
-                        .agg(pl.col('ClusterTargets').flatten())\
-                        .with_columns(pl.col('ClusterTargets').list.drop_nulls().alias('NewTargets')),
-                on='ID', 
-                how='left',
-                maintain_order='left'
-            ).drop('ClusterTargets')
-            
-            logger.info("Combining base and topic targets")
-            document_df = document_df.with_columns(
-                pl.when(pl.col('NewTargets').is_not_null())\
-                    .then(pl.concat_list(pl.col('Targets'), pl.col('NewTargets')))\
-                    .otherwise(pl.col('Targets')))
-            document_df = document_df.drop(['NewTargets'])
-
-        logger.info("Removing similar stance targets")
-        # remove targets that are too similar
-        document_df = self._filter_all_similar_targets(document_df, embed_model)
-
-        if self._get_stance:
-            logger.info("Getting stance classifications for targets")
-            document_df = self.get_stance(document_df, text_column=text_column, parent_text_column=parent_text_column)
-
-        logger.info("Getting target info")
-        self.target_info = document_df.explode('Targets')\
-            .select('Targets')\
-            .drop_nulls()\
-            .rename({'Targets': 'Target'})\
-            .group_by('Target')\
-            .len()\
-            .rename({'len': 'Count'})
-        # join to topic df to get topic info
-        if len(cluster_df) > 0:
-            self.target_info = self.target_info.join(
-                cluster_df.drop(['Cluster']).explode('ClusterTargets').drop_nulls('ClusterTargets').rename({'ClusterTargets': 'Target'}),
-                on='Target',
-                how='left'
-            )
-
-        logger.info("Done")
-        return document_df
->>>>>>> 725a4c53
+    
     
     def get_stance(self, document_df: pl.DataFrame, text_column='text', parent_text_column='parent_text') -> pl.DataFrame:
         if 'ID' not in document_df.columns:
